--- conflicted
+++ resolved
@@ -856,10 +856,6 @@
         """
         updated_ids = []
 
-<<<<<<< HEAD
-        # note: update specs before inserting additions to give user more control
-        # see: https://github.com/materialsproject/fireworks/pull/407
-=======
         # propagating _files_prev as well and lead to unpredicted
         # behavior. Thus, exclude for depth > 0 in recursive mod_spec below.
         def filter_propagate_update_spec(update_spec, depth=0):
@@ -879,7 +875,6 @@
                 if len(filtered_mod_spec_entry) > 0:
                     filtered_mod_spec.append(filtered_mod_spec_entry)
             return filtered_mod_spec
->>>>>>> 3562b163
 
         if action.update_spec and action.propagate:
             # Traverse whole sub-workflow down to leaves.
@@ -918,7 +913,7 @@
                             apply_mod(mod, self.id_fw[cfid].spec)
                         updated_ids.append(cfid)
                         recursive_mod_spec(cfid, depth+1)
-                        
+
             recursive_mod_spec(fw_id)
         elif action.mod_spec:
             for cfid in self.links[fw_id]:
