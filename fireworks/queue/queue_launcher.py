--- conflicted
+++ resolved
@@ -73,7 +73,7 @@
                 l_logger.info('reserved FW with fw_id: {}'.format(fw.fw_id))
 
                 # update qadapter job_name based on FW name
-                job_name = get_slug(fw.name)[0:20]
+                job_name = get_slug(fw.name)[0:QUEUE_JOBNAME_MAXLEN]
                 qadapter.update({'job_name': job_name})
 
                 if '_queueadapter' in fw.spec:
@@ -112,41 +112,9 @@
             l_logger.info('moving to launch_dir {}'.format(launcher_dir))
 
             with cd(launcher_dir):
-<<<<<<< HEAD
 
                 if '--offline' in qadapter['rocket_launch']:
                     setup_offline_job(launchpad, fw, launch_id)
-=======
-                if reserve:
-                    l_logger.debug('finding a FW to reserve...')
-                    fw, launch_id = launchpad.reserve_fw(fworker, launcher_dir)
-                    if not fw:
-                        l_logger.info('No jobs exist in the LaunchPad for submission to queue!')
-                        return False
-                    l_logger.info('reserved FW with fw_id: {}'.format(fw.fw_id))
-
-                    # update qadapter job_name based on FW name
-                    job_name = get_slug(fw.name)[0:QUEUE_JOBNAME_MAXLEN]
-                    qadapter.update({'job_name': job_name})
-
-                    if '_queueadapter' in fw.spec:
-                        l_logger.debug('updating queue params using Firework spec..')
-                        qadapter.update(fw.spec['_queueadapter'])
-
-                    # reservation mode includes --fw_id in rocket launch
-                    qadapter['rocket_launch'] += ' --fw_id {}'.format(fw.fw_id)
-
-                    if '--offline' in qadapter['rocket_launch']:
-                        # handle _launch_dir parameter now b/c we can't call
-                        # launchpad.change_launch_dir() later on in offline mode
-                        if '_launch_dir' in fw.spec:
-                            os.chdir(fw.spec['_launch_dir'])
-                            oldlaunch_dir = launcher_dir
-                            launcher_dir = os.path.abspath(os.getcwd())
-                            launchpad.change_launch_dir(launch_id, launcher_dir)
-
-                        setup_offline_job(launchpad, fw, launch_id)
->>>>>>> bf8ca10b
 
                 l_logger.debug('writing queue script')
                 with open(SUBMIT_SCRIPT_NAME, 'w') as f:
