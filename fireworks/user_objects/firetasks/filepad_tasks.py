# coding: utf-8

from __future__ import unicode_literals

import os

from fireworks.core.firework import FiretaskBase
from fireworks.utilities.filepad import FilePad

__author__ = 'Kiran Mathew'
__email__ = 'kmathew@lbl.gov'
__credits__ = 'Anubhav Jain'


class AddFilesTask(FiretaskBase):
    """
    A Firetask to add files to the filepad.

    Required params:
        - paths (list/str): either list of paths or a glob pattern string.

    Optional params:
        - identifiers ([str]): list of identifiers, one for each file in the paths list
        - directory (str): path to directory where the pattern matching is to be done.
        - filepad_file (str): path to the filepad db config file
        - compress (bool): whether or not to compress the file before inserting to gridfs
        - metadata (dict): metadata to store along with the file, stored in 'metadata' key
    """
    _fw_name = 'AddFilesTask'
    required_params = ["paths"]
    optional_params = ["identifiers", "directory", "filepad_file", "compress", "metadata"]

    def run_task(self, fw_spec):

        from glob import glob

        directory = os.path.abspath(self.get("directory", "."))

        if isinstance(self["paths"], list):
            paths = [os.path.abspath(p) for p in self["paths"]]
        else:
            paths = [os.path.abspath(p) for p in glob("{}/{}".format(directory, self["paths"]))]

        # if not given, use the full paths as identifiers
        identifiers = self.get("identifiers", paths)

        assert len(paths) == len(identifiers)

        fpad = get_fpad(self.get("filepad_file", None))

        for p, l in zip(paths, identifiers):
            fpad.add_file(p, identifier=l, metadata=self.get("metadata", None),
                          compress=self.get("compress", True))


class GetFilesTask(FiretaskBase):
    """
    A Firetask to fetch files from the filepad and write it to specified directory(current working
    directory if not specified)

    Required params:
        - identifiers ([str]): identifiers of files to fetch

    Optional params:
        - filepad_file (str): path to the filepad db config file
        - dest_dir (str): destination directory, default is the current working directory
        - new_file_names ([str]): if provided, the retrieved files will be renamed
    """
    _fw_name = 'GetFilesTask'
    required_params = ["identifiers"]
    optional_params = ["filepad_file", "dest_dir", "new_file_names"]

    def run_task(self, fw_spec):
        fpad = get_fpad(self.get("filepad_file", None))
        dest_dir = self.get("dest_dir", os.path.abspath("."))
        new_file_names = self.get("new_file_names", [])
        for i, l in enumerate(self["identifiers"]):
            file_contents, doc = fpad.get_file(identifier=l)
            file_name = new_file_names[i] if new_file_names else doc["original_file_name"]
            # Instead of worrying about encoding, just write binary data.
            # Handling encoding correctly for text files is no longer
            # a responsibility of Fireworks here.
            with open(os.path.join(dest_dir, file_name), "wb") as f:
                f.write(file_contents)

class GetFilesByQueryTask(FiretaskBase):
    """
    A Firetask to fetch files from the filepad and write it to specified directory (current working
    directory if not specified)

    Required params:
<<<<<<< HEAD
        - query ([str]): mongo db query identifying files to fetch

    Optional params:
        - sort_key (str): sort key, don't sort per default
        - sort_direction (int): sort direction, default 'pymongo-DESCENDING'
=======
        - query (dict): mongo db query identifying files to fetch

    Optional params:
        - sort_key (str): sort key, don't sort per default
        - sort_direction (int): sort direction, default 'pymongo.DESCENDING'
>>>>>>> d970893a
        - limit (int): maximum number of files to write, default: no limit
        - filepad_file (str): path to the filepad db config file
        - dest_dir (str): destination directory, default is the current working
          directory.
        - new_file_names ([str]): if provided, the retrieved files will be
          renamed. Not recommended as order and number of queried files not fixed.
    """
    _fw_name = 'GetFilesByQueryTask'
    required_params = ["query"]
    optional_params = ["sort_key","sort_direction", "limit",
        "filepad_file", "dest_dir", "new_file_names"]

    def run_task(self, fw_spec):
        import pymongo
<<<<<<< HEAD
        from pprint import pprint
=======
>>>>>>> d970893a
        fpad = get_fpad(self.get("filepad_file", None))
        dest_dir = self.get("dest_dir", os.path.abspath("."))
        new_file_names = self.get("new_file_names", [])
        query = self.get("query", {})
        sort_key = self.get("sort_key", None)
        sort_direction = self.get("sort_direction", pymongo.DESCENDING)
        limit = self.get("limit",None)

<<<<<<< HEAD
        # convert nested dicts to MongoDB query, i.e.
        # { 'metadata' : { 'key': 'value' } --> { 'metadata.key': 'value' }
        # ATTENTION: this does not work for more sophisticated queries
        # such as { 'identifier': { '$in': [ 'id1', 'id2' ] } }
        # TODO: find proper query translation method
        def nested2plain(d, prefix=''):
            r = {}
            if prefix is not '':
                prefix = prefix + '.'
            for k, v in d.items():
                if type(v) is dict:
                    r.update( nested2plain(v, prefix + k) )
                else:
                    r.update( {prefix + k: v} )
            return r

        query = nested2plain(query)
        pprint(query)

        l = fpad.get_file_by_query(query,sort_key,sort_direction)
        for i, (file_contents, doc) in enumerate(l):
            if isinstance(limit, int) and i >= limit:
                break # maximum number of files reached
=======
        l = fpad.get_file_by_query(query,sort_key,sort_direction)
        for i, (file_contents, doc) in enumerate(l[:limit]):
>>>>>>> d970893a
            file_name = new_file_names[i] if new_file_names else doc["original_file_name"]
            with open(os.path.join(dest_dir, file_name), "wb") as f:
                f.write(file_contents)

class DeleteFilesTask(FiretaskBase):
    """
    A Firetask to delete files from the filepad

    Required params:
        - identifiers ([str]): identifiers of files to delete

    Optional params:
        - filepad_file (str): path to the filepad db config file
    """
    _fw_name = 'DeleteFilesTask'
    required_params = ["identifiers"]
    optional_params = ["filepad_file"]

    def run_task(self, fw_spec):
        fpad = get_fpad(self.get("filepad_file", None))
        for l in self["identifiers"]:
            fpad.delete_file(l)


def get_fpad(fpad_file):
    if fpad_file:
        return FilePad.from_db_file(fpad_file)
    else:
        return FilePad.auto_load()<|MERGE_RESOLUTION|>--- conflicted
+++ resolved
@@ -77,11 +77,8 @@
         for i, l in enumerate(self["identifiers"]):
             file_contents, doc = fpad.get_file(identifier=l)
             file_name = new_file_names[i] if new_file_names else doc["original_file_name"]
-            # Instead of worrying about encoding, just write binary data.
-            # Handling encoding correctly for text files is no longer
-            # a responsibility of Fireworks here.
-            with open(os.path.join(dest_dir, file_name), "wb") as f:
-                f.write(file_contents)
+            with open(os.path.join(dest_dir, file_name), "w") as f:
+                f.write(file_contents.decode())
 
 class GetFilesByQueryTask(FiretaskBase):
     """
@@ -89,19 +86,11 @@
     directory if not specified)
 
     Required params:
-<<<<<<< HEAD
-        - query ([str]): mongo db query identifying files to fetch
-
-    Optional params:
-        - sort_key (str): sort key, don't sort per default
-        - sort_direction (int): sort direction, default 'pymongo-DESCENDING'
-=======
         - query (dict): mongo db query identifying files to fetch
 
     Optional params:
         - sort_key (str): sort key, don't sort per default
         - sort_direction (int): sort direction, default 'pymongo.DESCENDING'
->>>>>>> d970893a
         - limit (int): maximum number of files to write, default: no limit
         - filepad_file (str): path to the filepad db config file
         - dest_dir (str): destination directory, default is the current working
@@ -116,10 +105,6 @@
 
     def run_task(self, fw_spec):
         import pymongo
-<<<<<<< HEAD
-        from pprint import pprint
-=======
->>>>>>> d970893a
         fpad = get_fpad(self.get("filepad_file", None))
         dest_dir = self.get("dest_dir", os.path.abspath("."))
         new_file_names = self.get("new_file_names", [])
@@ -128,34 +113,8 @@
         sort_direction = self.get("sort_direction", pymongo.DESCENDING)
         limit = self.get("limit",None)
 
-<<<<<<< HEAD
-        # convert nested dicts to MongoDB query, i.e.
-        # { 'metadata' : { 'key': 'value' } --> { 'metadata.key': 'value' }
-        # ATTENTION: this does not work for more sophisticated queries
-        # such as { 'identifier': { '$in': [ 'id1', 'id2' ] } }
-        # TODO: find proper query translation method
-        def nested2plain(d, prefix=''):
-            r = {}
-            if prefix is not '':
-                prefix = prefix + '.'
-            for k, v in d.items():
-                if type(v) is dict:
-                    r.update( nested2plain(v, prefix + k) )
-                else:
-                    r.update( {prefix + k: v} )
-            return r
-
-        query = nested2plain(query)
-        pprint(query)
-
-        l = fpad.get_file_by_query(query,sort_key,sort_direction)
-        for i, (file_contents, doc) in enumerate(l):
-            if isinstance(limit, int) and i >= limit:
-                break # maximum number of files reached
-=======
         l = fpad.get_file_by_query(query,sort_key,sort_direction)
         for i, (file_contents, doc) in enumerate(l[:limit]):
->>>>>>> d970893a
             file_name = new_file_names[i] if new_file_names else doc["original_file_name"]
             with open(os.path.join(dest_dir, file_name), "wb") as f:
                 f.write(file_contents)
